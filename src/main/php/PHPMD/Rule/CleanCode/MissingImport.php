<?php
/**
 * This file is part of PHP Mess Detector.
 *
 * Copyright (c) Manuel Pichler <mapi@phpmd.org>.
 * All rights reserved.
 *
 * Licensed under BSD License
 * For full copyright and license information, please see the LICENSE file.
 * Redistributions of files must retain the above copyright notice.
 *
 * @author Manuel Pichler <mapi@phpmd.org>
 * @copyright Manuel Pichler. All rights reserved.
 * @license https://opensource.org/licenses/bsd-license.php BSD License
 * @link http://phpmd.org/
 */

namespace PHPMD\Rule\CleanCode;

use PHPMD\AbstractNode;
use PHPMD\AbstractRule;
use PHPMD\Node\ASTNode;
use PHPMD\Rule\FunctionAware;
use PHPMD\Rule\MethodAware;

/**
 * Checks that all classes are imported
 *
 * This rule can be used to prevent use of fully qualified class names.
 */
class MissingImport extends AbstractRule implements MethodAware, FunctionAware
{
    /**
     * @var array Self reference class names.
     */
    protected $selfReferences = array('self', 'static');

    /**
     * Checks for missing class imports and warns about it
     *
     * @param AbstractNode $node The node to check upon.
     * @return void
     */
    public function apply(AbstractNode $node)
    {
        $ignoreGlobal = $this->getBooleanProperty('ignore-global');
        foreach ($node->findChildrenOfType('AllocationExpression') as $allocationNode) {
            if (!$allocationNode) {
                continue;
            }

            $classNode = $allocationNode->getChild(0);

            if ($this->isSelfReference($classNode)) {
                continue;
            }

<<<<<<< HEAD
            if (!$this->getBooleanProperty('importRootNamespace', true) && $this->isInNamespaceRoot($classNode)) {
=======
            if ($ignoreGlobal && $this->isGlobalNamespace($classNode)) {
>>>>>>> c826a7c4
                continue;
            }

            $classNameLength = $classNode->getEndColumn() - $classNode->getStartColumn() + 1;
            $className = $classNode->getImage();
            $fqcnLength = strlen($className);

            if ($classNameLength === $fqcnLength && substr($className, 0, 1) !== '$') {
                $this->addViolation($classNode, array($classNode->getBeginLine(), $classNode->getStartColumn()));
            }
        }
    }

    /**
     * Check whether a given class node is a self reference
     *
     * @param ASTNode $classNode A class node to check.
     * @return bool Whether the given class node is a self reference.
     */
    protected function isSelfReference(ASTNode $classNode)
    {
        return in_array($classNode->getImage(), $this->selfReferences, true);
    }

    /**
<<<<<<< HEAD
     * Check whether a given class node is in namespace root.
     *
     * @param ASTNode $classNode A class node to check.
     * @return bool Whether the given class node is in namespace root.
     */
    protected function isInNamespaceRoot(ASTNode $classNode)
    {
        $name = $classNode->getName();
        return strpos($name, '\\') === 0 && strpos($name, '\\', 1) === false;
=======
     * Check whether a given class node is in the global namespace
     *
     * @param ASTNode $classNode A class node to check.
     * @return bool Whether the given class node is in the global namespace.
     */
    protected function isGlobalNamespace(ASTNode $classNode)
    {
        return !strpos($classNode->getImage(), '\\', 1);
>>>>>>> c826a7c4
    }
}<|MERGE_RESOLUTION|>--- conflicted
+++ resolved
@@ -44,6 +44,7 @@
     public function apply(AbstractNode $node)
     {
         $ignoreGlobal = $this->getBooleanProperty('ignore-global');
+
         foreach ($node->findChildrenOfType('AllocationExpression') as $allocationNode) {
             if (!$allocationNode) {
                 continue;
@@ -55,11 +56,7 @@
                 continue;
             }
 
-<<<<<<< HEAD
-            if (!$this->getBooleanProperty('importRootNamespace', true) && $this->isInNamespaceRoot($classNode)) {
-=======
             if ($ignoreGlobal && $this->isGlobalNamespace($classNode)) {
->>>>>>> c826a7c4
                 continue;
             }
 
@@ -85,17 +82,6 @@
     }
 
     /**
-<<<<<<< HEAD
-     * Check whether a given class node is in namespace root.
-     *
-     * @param ASTNode $classNode A class node to check.
-     * @return bool Whether the given class node is in namespace root.
-     */
-    protected function isInNamespaceRoot(ASTNode $classNode)
-    {
-        $name = $classNode->getName();
-        return strpos($name, '\\') === 0 && strpos($name, '\\', 1) === false;
-=======
      * Check whether a given class node is in the global namespace
      *
      * @param ASTNode $classNode A class node to check.
@@ -104,6 +90,5 @@
     protected function isGlobalNamespace(ASTNode $classNode)
     {
         return !strpos($classNode->getImage(), '\\', 1);
->>>>>>> c826a7c4
     }
 }