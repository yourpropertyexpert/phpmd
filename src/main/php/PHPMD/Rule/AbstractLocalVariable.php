--- conflicted
+++ resolved
@@ -301,13 +301,6 @@
         $parent = $this->getNode($variable->getParent());
 
         if ($parent && $parent instanceof ASTArguments) {
-<<<<<<< HEAD
-            $functionName = $this->getNode($parent->getParent())->getImage();
-            $reflectionFunction = $this->getReflectionFunctionByName($functionName);
-
-            if ($reflectionFunction) {
-                $argumentPosition = array_search($this->getNode($variable), $parent->getChildren());
-=======
             $argumentPosition = array_search($this->getNode($variable), $parent->getChildren());
             $function = $this->getNode($parent->getParent());
             $functionParent = $this->getNode($function->getParent());
@@ -317,20 +310,14 @@
                 // @TODO: Find a way to handle methods
                 return false;
             }
-
-            try {
-                $reflectionFunction = new ReflectionFunction($functionName);
->>>>>>> 830897ab
+            $reflectionFunction = $this->getReflectionFunctionByName($functionName);
+
+            if ($reflectionFunction) {
                 $parameters = $reflectionFunction->getParameters();
 
                 if (isset($parameters[$argumentPosition]) && $parameters[$argumentPosition]->isPassedByReference()) {
                     return true;
                 }
-<<<<<<< HEAD
-=======
-            } catch (ReflectionException $exception) {
-                // @TODO: Find a way to handle user-land functions
->>>>>>> 830897ab
             }
         }
 
