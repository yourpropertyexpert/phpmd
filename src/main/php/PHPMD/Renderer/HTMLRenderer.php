<?php
/**
 * This file is part of PHP Mess Detector.
 *
 * Copyright (c) 2017, Premysl Karbula <premavansmuuf@gmail.com>.
 * All rights reserved.
 *
 * Redistribution and use in source and binary forms, with or without
 * modification, are permitted provided that the following conditions
 * are met:
 *
 *   * Redistributions of source code must retain the above copyright
 *     notice, this list of conditions and the following disclaimer.
 *
 *   * Redistributions in binary form must reproduce the above copyright
 *     notice, this list of conditions and the following disclaimer in
 *     the documentation and/or other materials provided with the
 *     distribution.
 *
 *   * Neither the name of Manuel Pichler nor the names of his
 *     contributors may be used to endorse or promote products derived
 *     from this software without specific prior written permission.
 *
 * THIS SOFTWARE IS PROVIDED BY THE COPYRIGHT HOLDERS AND CONTRIBUTORS
 * "AS IS" AND ANY EXPRESS OR IMPLIED WARRANTIES, INCLUDING, BUT NOT
 * LIMITED TO, THE IMPLIED WARRANTIES OF MERCHANTABILITY AND FITNESS
 * FOR A PARTICULAR PURPOSE ARE DISCLAIMED. IN NO EVENT SHALL THE
 * COPYRIGHT OWNER OR CONTRIBUTORS BE LIABLE FOR ANY DIRECT, INDIRECT,
 * INCIDENTAL, SPECIAL, EXEMPLARY, OR CONSEQUENTIAL DAMAGES (INCLUDING,
 * BUT NOT LIMITED TO, PROCUREMENT OF SUBSTITUTE GOODS OR SERVICES;
 * LOSS OF USE, DATA, OR PROFITS; OR BUSINESS INTERRUPTION) HOWEVER
 * CAUSED AND ON ANY THEORY OF LIABILITY, WHETHER IN CONTRACT, STRICT
 * LIABILITY, OR TORT (INCLUDING NEGLIGENCE OR OTHERWISE) ARISING IN
 * ANY WAY OUT OF THE USE OF THIS SOFTWARE, EVEN IF ADVISED OF THE
 * POSSIBILITY OF SUCH DAMAGE.
 *
 * @author Premysl Karbula <premavansmuuf@gmail.com>
 * @copyright 2017 Premysl Karbula. All rights reserved.
 * @license http://www.opensource.org/licenses/bsd-license.php BSD License
 */

namespace PHPMD\Renderer;

use PHPMD\AbstractRenderer;
use PHPMD\Report;

/**
 * This renderer output a html file with all found violations.
 *
 * @author Premysl Karbula <premavansmuuf@gmail.com>
 * @copyright 2017 Premysl Karbula. All rights reserved.
 * @license http://www.opensource.org/licenses/bsd-license.php BSD License
 */
class HTMLRenderer extends AbstractRenderer
{
    const CATEGORY_PRIORITY = 'category_priority';

    const CATEGORY_NAMESPACE = 'category_namespace';

    const CATEGORY_RULESET = 'category_ruleset';

    const CATEGORY_RULE = 'category_rule';

    protected static $priorityTitles = array(
        1 => 'Top (1)',
        2 => 'High (2)',
        3 => 'Moderate (3)',
        4 => 'Low (4)',
        5 => 'Lowest (5)',
    );

    // Used in self::colorize() method.
    protected static $descHighlightRules = array(
        'method' => array( // Method names.
            'regex' => 'method\s+(((["\']).*["\'])|(\S+))',
            'css-class' => 'hlt-method',
        ),
        'quoted' => array( // Quoted strings.
            'regex' => '(["\'][^\'"]+["\'])',
            'css-class' => 'hlt-quoted',
        ),
        'variable' => array( // Variables.
            'regex' => '(\$[a-zA-Z_\x7f-\xff][a-zA-Z0-9_\x7f-\xff]*)',
            'css-class' => 'hlt-variable',
        ),
    );

    protected static $compiledHighlightRegex = null;

    /**
     * This method will be called on all renderers before the engine starts the
     * real report processing.
     *
     * @return void
     */
    public function start()
    {
        $writer = $this->getWriter();

        $mainColor = "#2f838a";

        // Avoid inlining styles.
        $style = "
            <script>
                function toggle(id) {
                    var item = document.getElementById(id);
                    item.classList.toggle('hidden');
                }
            </script>
            <style>

                @media (min-width: 1366px) {
                    body { max-width: 80%; margin: auto; }
                }

                body {
                    font-family: sans-serif;
                }

                a {
                    color: $mainColor;
                }

                a:hover {
                    color: #333;
                }

                em {
                    font-weight: bold;
                    font-style: italic;
                }

                h1 {
                    padding: 0.5ex 0.2ex;
                    border-bottom: 2px solid #333;
                }

                table {
                    width: 100%;
                    border-spacing: 0;
                }

                table tr > th {
                    text-align: left;
                }

                table caption {
                    font-weight: bold;
                    padding: 1ex 0.5ex;
                    text-align: left;
                    font-size: 120%;
                    border-bottom: 2px solid #333;
                }

                tbody tr:nth-child(odd) {
                    background: rgba(0, 0, 0, 0.08);
                }

                tbody tr:hover {
                    background: #ffee99;
                }

                thead th {
                    border-bottom: 1px solid #aaa;
                }

                table td, table th {
                    padding: 0.5ex;
                }

                /* Table 'count' and 'percentage' column */
                .t-cnt, .t-pct {
                    width: 5em;
                }

                .t-pct {
                    opacity: 0.8;
                    font-style: italic;
                    font-size: 80%;
                }

                /* Table bar chart */
                .t-bar {
                    height: 0.5ex;
                    margin-top: 0.5ex;
                    background-color: $mainColor; /* rgba(47, 131, 138, 0.2); */
                }

                section, table {
                    margin-bottom: 2em;
                }

                #details-link.hidden {
                    display: none;
                }

                #details-wrapper.hidden {
                    display: none;
                }

                ul.code {
                    margin: 0;
                    padding: 0;
                }

                ul.code.hidden {
                    display: none;
                }

                ul.code li {
                    display: flex;
                    line-height: 1.4em;
                    font-family: monospace;
                    white-space: nowrap;
                }

                ul.code li:nth-child(odd) {
                    background-color: rgba(47, 131, 138, 0.1)
                }

                /* Excerpt: Line number */
                ul.code .no {
                    width: 5%;
                    min-width: 5em;
                    text-align: right;
                    border-right: 1px solid rgba(47, 131, 138, 0.6);
                    padding-right: 1ex;
                    box-sizing: border-box;
                }

                /* Excerpt: Code */
                ul.code .cd {
                    padding-left: 1ex;
                    white-space: pre-wrap;
                    box-sizing: border-box;
                    word-wrap: break-word;
                    overflow: hidden;
                }

                .hlt {
                    background: #ffee99 !important
                }

                .prio {
                    color: #333;
                    float: right;
                }

                .indx {
                    padding: 0.5ex 1ex;
                    background-color: #000;
                    color: #fff;
                    text-decoration: none;
                }

                .indx:hover {
                    background-color: $mainColor;
                    color: #fff;
                }

                /* Problem container */
                .prb h3 {
                    padding: 1ex 0.5ex;
                    border-bottom: 2px solid #000;
                    font-size: 95%;
                    margin: 0;
                }

                .info-lnk {
                    font-style: italic !important;
                    font-weight: normal !important;
                    text-decoration: none;
                }

                .info-lnk.blck {
                    padding: 0.5ex 1ex;
                    background-color: rgba(47, 131, 138, 0.2);
                }

                .path-basename {
                    font-weight: bold;
                }

                .hlt-info {
                    display: inline-block;
                    padding: 2px 4px;
                    font-style: italic;
                }

                    .hlt-info.quoted {
                        background-color: #92de71;
                    }

                    .hlt-info.variable {
                        background-color: #a3d2ff;
                    }

                    .hlt-info.method {
                        background-color: #f7c0ff;
                    }

                .sub-info {
                    padding: 1ex 0.5ex;
                }

                /* Handle printer friendly styles */
                @media print {
                    body, th { font-size: 10pt; }
                    .hlt-info { padding: 0; background: none; }
                    section, table { margin-bottom: 1em; }
                    h1, h2, h3, table caption { padding: 0.5ex 0.2ex; }
                    .prb h3 { border-bottom: 0.5px solid #aaa; }
                    .t-bar { display: none; }
                    .info-lnk { display: none; }
                    #details-wrapper { display: block !important; font-size: 90% !important; }
                }

            </style>";

        $style = self::reduceWhitespace($style);
        $writer->write("<html><head>{$style}<title>PHPMD Report</title></head><body>" . PHP_EOL);

        $header = sprintf("
            <header>
                <h1>PHPMD Report</h1>
                Generated at <em>%s</em>
                with <a href='%s' target='_blank'>PHP Mess Detector</a>
                on <em>PHP %s</em>
                on <em>%s</em>
            </header>
        ", date('Y-m-d H:i'), "https://phpmd.org", \PHP_VERSION, gethostname());

        $writer->write($header);
    }

    /**
     * This method will be called when the engine has finished the source analysis
     * phase.
     *
     * @param \PHPMD\Report $report
     * @return void
     */
    public function renderReport(Report $report)
    {
        $w = $this->getWriter();

        $index = 0;
        $violations = $report->getRuleViolations();

<<<<<<< HEAD
        $count = count($violations);
        $w->write(sprintf('<h3>%d problems found</h3>', $count));

        // If no problems were found, don't bother with rendering anything else.
        if (!$count) {
            return;
        }

        // Render summary tables.
        $w->write("<h2>Summary</h2>");
        $categorized = self::sumUpViolations($violations);
        $this->writeTable('By priority', 'Priority', $categorized[self::CATEGORY_PRIORITY]);
        $this->writeTable('By namespace', 'PHP Namespace', $categorized[self::CATEGORY_NAMESPACE]);
        $this->writeTable('By rule set', 'Rule set', $categorized[self::CATEGORY_RULESET]);
        $this->writeTable('By name', 'Rule name', $categorized[self::CATEGORY_RULE]);

        // Render details of each violation and place the "Details" display toggle.
        $w->write("<h2 style='page-break-before: always'>Details</h2>");
        $w->write("
            <a
                id='details-link'
                class='info-lnk blck'
                href='#'
                onclick='toggle(\"details-link\"); toggle(\"details-wrapper\"); return false;'
            >
            Show details &#x25BC;
        </a>");
        $w->write("<div id='details-wrapper' class='hidden'>");

        foreach ($violations as $violation) {
            // This is going to be used as ID in HTML (deep anchoring).
            $htmlId = "p-" . $index++;
=======
        $writer = $this->getWriter();
        foreach ($report->getRuleViolations() as $violation) {
            $writer->write('<tr');
            ++$index;
            if ($index % 2 === 1) {
                $writer->write(' bgcolor="lightgrey"');
            }
            $writer->write('>');
            $writer->write(PHP_EOL);

            $writer->write('<td align="center">');
            $writer->write($index);
            $writer->write('</td>');
            $writer->write(PHP_EOL);

            $writer->write('<td>');
            $writer->write(htmlentities($violation->getFileName()));
            $writer->write('</td>');
            $writer->write(PHP_EOL);

            $writer->write('<td align="center" width="5%">');
            $writer->write($violation->getBeginLine());
            $writer->write('</td>');
            $writer->write(PHP_EOL);

            $writer->write('<td>');
            if ($violation->getRule()->getExternalInfoUrl()) {
                $writer->write('<a href="');
                $writer->write($violation->getRule()->getExternalInfoUrl());
                $writer->write('">');
            }
>>>>>>> 77681d42

            // Get excerpt of the code from validated file.
            $excerptHtml = null;
            $excerpt = self::getLineExcerpt(
                $violation->getFileName(),
                $violation->getBeginLine(),
                2
            );

            foreach ($excerpt as $line => $code) {
                $class = $line === $violation->getBeginLine() ? " class='hlt'" : null;
                $codeHtml = htmlspecialchars($code);
                $excerptHtml .= "<li{$class}><div class='no'>{$line}</div><div class='cd'>{$codeHtml}</div></li>";
            }

            $descHtml = self::colorize(htmlentities($violation->getDescription()));
            $filePath = $violation->getFileName();
            $fileHtml = "<a href='file://$filePath' target='_blank'>" . self::highlightFile($filePath) . "</a>";

            // Create an external link to rule's help, if there's any provided.
            $linkHtml = null;
            if ($url = $violation->getRule()->getExternalInfoUrl()) {
                $linkHtml = "<a class='info-lnk' href='{$url}' target='_blank'>(help)</a>";
            }

            // HTML snippet handling the toggle to display the file's code.
            $showCodeAnchor = "
                <a class='info-lnk blck' href='#' onclick='toggle(\"$htmlId-code\"); return false;'>
                    Show code &#x25BC;
                </a>";

            $prio = self::$priorityTitles[$violation->getRule()->getPriority()];
            $html = "
                <section class='prb' id='$htmlId'>
                    <header>
                        <h3>
                            <a href='#$htmlId' class='indx'>#{$index}</a>
                            {$descHtml} {$linkHtml} <span class='prio'>{$prio}</span>
                        </h3>
                    </header>
                    <div class='sub-info'><b>File:</b> {$fileHtml} {$showCodeAnchor}</div>
                    <ul class='code hidden' id='$htmlId-code'>%s</ul>
                </section>";

            // Remove unnecessary tab/space characters at the line beginnings.
            $html = self::reduceWhitespace($html);
            $w->write(sprintf($html, $excerptHtml));
        }
    }

    /**
     * This method will be called the engine has finished the report processing
     * for all registered renderers.
     *
     * @return void
     */
    public function end()
    {
        $writer = $this->getWriter();
        $writer->write('</div></body></html>');
    }

    /**
     * Return array of lines from a specified file:line, optionally with extra lines around
     * for additional cognitive context.
     *
     * @return array
     */
    protected static function getLineExcerpt($file, $lineNumber, $extra = 0)
    {
        if (!is_readable($file)) {
            return array();
        }

        $file = new \SplFileObject($file);

        // We have to subtract 1 to extract correct lines via SplFileObject.
        $line = max($lineNumber - 1 - $extra, 0);

        $result = array();

        if (!$file->eof()) {
            $file->seek($line);
            for ($i = 0; $i <= ($extra * 2); $i++) {
                $result[++$line] = trim((string)$file->current(), "\n");
                $file->next();
            }
        }

        return $result;
    }

    /**
     * Take a rule description text and try to decorate/stylize parts of it with HTML.
     * Based on self::$descHighlightRules config.
     *
     * @return string
     */
    protected static function colorize($message)
    {
        // Compile final regex, if not done already.
        if (!self::$compiledHighlightRegex) {
            $prepared = self::$descHighlightRules;
            array_walk($prepared, function (&$v, $k) {
                $v = "(?<{$k}>{$v['regex']})";
            });

            self::$compiledHighlightRegex = "#(" . implode('|', $prepared) . ")#";

        }

        $rules = self::$descHighlightRules;

        return preg_replace_callback(self::$compiledHighlightRegex, function ($x) use ($rules) {
            // Extract currently matched specification of highlighting (Match groups
            // are named and we can find out which is not empty.).
            $definition = array_keys(array_intersect_key($rules, array_filter($x)));
            $definition = reset($definition);

            return "<span class='hlt-info {$definition}'>{$x[0]}</span>";
        }, $message);
    }

    /**
     * Take a file path and return a bit of HTML where the basename is wrapped in styled <span>.
     *
     * @return string
     */
    protected static function highlightFile($path)
    {
        $file = substr(strrchr($path, "/"), 1);
        $dir = str_replace($file, null, $path);

        return $dir . "<span class='path-basename'>" . $file . '</span>';
    }

    /**
     * Render a pretty informational table and send the HTML to the writer.
     *
     * @return void
     */
    protected function writeTable($title, $itemsTitle, $items)
    {
        if (!$items) {
            return;
        }

        $writer = $this->getWriter();
        $rows = null;

        // We will need to calculate percentages and whatnot.
        $max = max($items);
        $sum = array_sum($items);

<<<<<<< HEAD
        foreach ($items as $name => $count) {
            // Calculate chart/bar's percentage width relative to the highest occuring item.
            $width = $max !== 0 ? $count / $max * 100 : 0; // Avoid division by zero.

            $bar = sprintf(
                '<div class="t-bar" style="width: %d%%; opacity: %.2f"></div>',
                $width,
                min(0.2 + $width / 100, 1) // Minimum opacity for the bar is 0.2.
            );

            $pct = $sum !== 0 ? sprintf('%.1f', $count / $sum * 100) : '-'; // Avoid division by zero.
            $rows .= "<tr>
                <td class='t-cnt'>$count</td>
                <td class='t-pct'>$pct %</td>
                <th class='t-n'>{$name}{$bar}</th>
            </tr>";

        }

        $header = "<thead><tr><th>Count</th><th>%</th><th>$itemsTitle</th></tr></thead>";
        $html = "<section><table><caption>$title</caption>{$header}{$rows}</table></section>";
        $writer->write(self::reduceWhitespace($html));
    }

    /**
     * Go through passed violations and count occurrences based on pre-specified conditions.
     *
     * @return array
     */
    protected static function sumUpViolations($violations)
    {
        $result = array(
            self::CATEGORY_PRIORITY => array(),
            self::CATEGORY_NAMESPACE => array(),
            self::CATEGORY_RULESET => array(),
            self::CATEGORY_RULE => array(),
        );

        foreach ($violations as $v) {
            // We use "ref" reference to make things somewhat easier to read.
            // Also, using a reference to non-existing array index doesn't throw a notice.

            if ($ns = $v->getNamespaceName()) {
                $ref = &$result[self::CATEGORY_NAMESPACE][$ns];
                $ref = isset($ref) ? $ref + 1 : 1;
=======
        $index = 0;
        foreach ($report->getErrors() as $error) {
            $writer->write('<tr');
            ++$index;
            if ($index % 2 === 1) {
                $writer->write(' bgcolor="lightgrey"');
>>>>>>> 77681d42
            }

            $rule = $v->getRule();

            // Friendly priority -> Add a describing word to "just number".
            $friendlyPriority = self::$priorityTitles[$rule->getPriority()];
            $ref = &$result[self::CATEGORY_PRIORITY][$friendlyPriority];
            $ref = isset($ref) ? $ref + 1 : 1;

            $ref = &$result[self::CATEGORY_RULESET][$rule->getRuleSetName()];
            $ref = isset($ref) ? $ref + 1 : 1;

            $ref = &$result[self::CATEGORY_RULE][$rule->getName()];
            $ref = isset($ref) ? $ref + 1 : 1;

        }

        // Sort numbers in each category from high to low.
        foreach ($result as &$inner) {
            arsort($inner);
        }

        return $result;
    }

    /**
     * Reduces two and more whitespaces in a row to a single whitespace to conserve space.
     *
     * @return string
     */
    protected static function reduceWhitespace($input, $eol = true)
    {
        return preg_replace("#\s+#", " ", $input) . ($eol ? PHP_EOL : null);
    }
}<|MERGE_RESOLUTION|>--- conflicted
+++ resolved
@@ -2,41 +2,17 @@
 /**
  * This file is part of PHP Mess Detector.
  *
- * Copyright (c) 2017, Premysl Karbula <premavansmuuf@gmail.com>.
+ * Copyright (c) Manuel Pichler <mapi@phpmd.org>.
  * All rights reserved.
  *
- * Redistribution and use in source and binary forms, with or without
- * modification, are permitted provided that the following conditions
- * are met:
+ * Licensed under BSD License
+ * For full copyright and license information, please see the LICENSE file.
+ * Redistributions of files must retain the above copyright notice.
  *
- *   * Redistributions of source code must retain the above copyright
- *     notice, this list of conditions and the following disclaimer.
- *
- *   * Redistributions in binary form must reproduce the above copyright
- *     notice, this list of conditions and the following disclaimer in
- *     the documentation and/or other materials provided with the
- *     distribution.
- *
- *   * Neither the name of Manuel Pichler nor the names of his
- *     contributors may be used to endorse or promote products derived
- *     from this software without specific prior written permission.
- *
- * THIS SOFTWARE IS PROVIDED BY THE COPYRIGHT HOLDERS AND CONTRIBUTORS
- * "AS IS" AND ANY EXPRESS OR IMPLIED WARRANTIES, INCLUDING, BUT NOT
- * LIMITED TO, THE IMPLIED WARRANTIES OF MERCHANTABILITY AND FITNESS
- * FOR A PARTICULAR PURPOSE ARE DISCLAIMED. IN NO EVENT SHALL THE
- * COPYRIGHT OWNER OR CONTRIBUTORS BE LIABLE FOR ANY DIRECT, INDIRECT,
- * INCIDENTAL, SPECIAL, EXEMPLARY, OR CONSEQUENTIAL DAMAGES (INCLUDING,
- * BUT NOT LIMITED TO, PROCUREMENT OF SUBSTITUTE GOODS OR SERVICES;
- * LOSS OF USE, DATA, OR PROFITS; OR BUSINESS INTERRUPTION) HOWEVER
- * CAUSED AND ON ANY THEORY OF LIABILITY, WHETHER IN CONTRACT, STRICT
- * LIABILITY, OR TORT (INCLUDING NEGLIGENCE OR OTHERWISE) ARISING IN
- * ANY WAY OUT OF THE USE OF THIS SOFTWARE, EVEN IF ADVISED OF THE
- * POSSIBILITY OF SUCH DAMAGE.
- *
- * @author Premysl Karbula <premavansmuuf@gmail.com>
- * @copyright 2017 Premysl Karbula. All rights reserved.
- * @license http://www.opensource.org/licenses/bsd-license.php BSD License
+ * @author Manuel Pichler <mapi@phpmd.org>
+ * @copyright Manuel Pichler. All rights reserved.
+ * @license https://opensource.org/licenses/bsd-license.php BSD License
+ * @link http://phpmd.org/
  */
 
 namespace PHPMD\Renderer;
@@ -347,7 +323,6 @@
         $index = 0;
         $violations = $report->getRuleViolations();
 
-<<<<<<< HEAD
         $count = count($violations);
         $w->write(sprintf('<h3>%d problems found</h3>', $count));
 
@@ -380,39 +355,6 @@
         foreach ($violations as $violation) {
             // This is going to be used as ID in HTML (deep anchoring).
             $htmlId = "p-" . $index++;
-=======
-        $writer = $this->getWriter();
-        foreach ($report->getRuleViolations() as $violation) {
-            $writer->write('<tr');
-            ++$index;
-            if ($index % 2 === 1) {
-                $writer->write(' bgcolor="lightgrey"');
-            }
-            $writer->write('>');
-            $writer->write(PHP_EOL);
-
-            $writer->write('<td align="center">');
-            $writer->write($index);
-            $writer->write('</td>');
-            $writer->write(PHP_EOL);
-
-            $writer->write('<td>');
-            $writer->write(htmlentities($violation->getFileName()));
-            $writer->write('</td>');
-            $writer->write(PHP_EOL);
-
-            $writer->write('<td align="center" width="5%">');
-            $writer->write($violation->getBeginLine());
-            $writer->write('</td>');
-            $writer->write(PHP_EOL);
-
-            $writer->write('<td>');
-            if ($violation->getRule()->getExternalInfoUrl()) {
-                $writer->write('<a href="');
-                $writer->write($violation->getRule()->getExternalInfoUrl());
-                $writer->write('">');
-            }
->>>>>>> 77681d42
 
             // Get excerpt of the code from validated file.
             $excerptHtml = null;
@@ -567,7 +509,6 @@
         $max = max($items);
         $sum = array_sum($items);
 
-<<<<<<< HEAD
         foreach ($items as $name => $count) {
             // Calculate chart/bar's percentage width relative to the highest occuring item.
             $width = $max !== 0 ? $count / $max * 100 : 0; // Avoid division by zero.
@@ -613,14 +554,6 @@
             if ($ns = $v->getNamespaceName()) {
                 $ref = &$result[self::CATEGORY_NAMESPACE][$ns];
                 $ref = isset($ref) ? $ref + 1 : 1;
-=======
-        $index = 0;
-        foreach ($report->getErrors() as $error) {
-            $writer->write('<tr');
-            ++$index;
-            if ($index % 2 === 1) {
-                $writer->write(' bgcolor="lightgrey"');
->>>>>>> 77681d42
             }
 
             $rule = $v->getRule();
