{
    "_readme": [
        "This file locks the dependencies of your project to a known state",
        "Read more about it at http://getcomposer.org/doc/01-basic-usage.md#composer-lock-the-lock-file"
    ],
<<<<<<< HEAD
    "hash": "e146a8bb0bfcd4ef4b06b6941981a57d",
    "packages": [
        {
            "name": "pdepend/pdepend",
            "version": "1.1.3",
            "source": {
                "type": "git",
                "url": "https://github.com/pdepend/pdepend.git",
                "reference": "1537f19d62d7b30c13ac173270106df7c6b9c459"
            },
            "dist": {
                "type": "zip",
                "url": "https://api.github.com/repos/pdepend/pdepend/zipball/1537f19d62d7b30c13ac173270106df7c6b9c459",
                "reference": "1537f19d62d7b30c13ac173270106df7c6b9c459",
=======
    "hash": "f106892956be890eb79588f55b33a80c",
    "packages": [
        {
            "name": "pdepend/pdepend",
            "version": "dev-master",
            "source": {
                "type": "git",
                "url": "https://github.com/pdepend/pdepend.git",
                "reference": "a632b5c3581d954f197f6b9d7671ba99534cc054"
            },
            "dist": {
                "type": "zip",
                "url": "https://api.github.com/repos/pdepend/pdepend/zipball/a632b5c3581d954f197f6b9d7671ba99534cc054",
                "reference": "a632b5c3581d954f197f6b9d7671ba99534cc054",
>>>>>>> 42ff7e55
                "shasum": ""
            },
            "require": {
                "php": ">=5.3.7"
            },
            "require-dev": {
                "phpunit/phpunit": "@stable",
                "squizlabs/php_codesniffer": "@stable"
            },
            "bin": [
                "src/bin/pdepend"
            ],
            "type": "library",
            "autoload": {
                "psr-0": {
                    "PHP_": "src/main/php/"
                }
            },
            "notification-url": "https://packagist.org/downloads/",
            "license": [
                "BSD-3-Clause"
            ],
            "description": "Official version of pdepend to be handled with Composer",
<<<<<<< HEAD
            "time": "2013-12-04 17:46:00"
=======
            "time": "2013-11-09 22:50:50"
>>>>>>> 42ff7e55
        }
    ],
    "packages-dev": [

    ],
    "aliases": [

    ],
    "minimum-stability": "stable",
    "stability-flags": {
        "pdepend/pdepend": 20
    },
    "platform": {
        "php": ">=5.3.0"
    },
    "platform-dev": [

    ],
    "platform": {
        "php": ">=5.3.0"
    },
    "platform-dev": [

    ]
}<|MERGE_RESOLUTION|>--- conflicted
+++ resolved
@@ -3,22 +3,6 @@
         "This file locks the dependencies of your project to a known state",
         "Read more about it at http://getcomposer.org/doc/01-basic-usage.md#composer-lock-the-lock-file"
     ],
-<<<<<<< HEAD
-    "hash": "e146a8bb0bfcd4ef4b06b6941981a57d",
-    "packages": [
-        {
-            "name": "pdepend/pdepend",
-            "version": "1.1.3",
-            "source": {
-                "type": "git",
-                "url": "https://github.com/pdepend/pdepend.git",
-                "reference": "1537f19d62d7b30c13ac173270106df7c6b9c459"
-            },
-            "dist": {
-                "type": "zip",
-                "url": "https://api.github.com/repos/pdepend/pdepend/zipball/1537f19d62d7b30c13ac173270106df7c6b9c459",
-                "reference": "1537f19d62d7b30c13ac173270106df7c6b9c459",
-=======
     "hash": "f106892956be890eb79588f55b33a80c",
     "packages": [
         {
@@ -33,7 +17,6 @@
                 "type": "zip",
                 "url": "https://api.github.com/repos/pdepend/pdepend/zipball/a632b5c3581d954f197f6b9d7671ba99534cc054",
                 "reference": "a632b5c3581d954f197f6b9d7671ba99534cc054",
->>>>>>> 42ff7e55
                 "shasum": ""
             },
             "require": {
@@ -57,11 +40,7 @@
                 "BSD-3-Clause"
             ],
             "description": "Official version of pdepend to be handled with Composer",
-<<<<<<< HEAD
-            "time": "2013-12-04 17:46:00"
-=======
             "time": "2013-11-09 22:50:50"
->>>>>>> 42ff7e55
         }
     ],
     "packages-dev": [
@@ -79,11 +58,5 @@
     },
     "platform-dev": [
 
-    ],
-    "platform": {
-        "php": ">=5.3.0"
-    },
-    "platform-dev": [
-
     ]
 }