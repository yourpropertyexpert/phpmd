{
    "_readme": [
        "This file locks the dependencies of your project to a known state",
        "Read more about it at http://getcomposer.org/doc/01-basic-usage.md#composer-lock-the-lock-file",
        "This file is @generated automatically"
    ],
<<<<<<< HEAD
    "hash": "d74a65ebadb76f50fbd435b976df663d",
    "packages": [
        {
            "name": "pdepend/pdepend",
            "version": "2.0.0",
            "source": {
                "type": "git",
                "url": "https://github.com/pdepend/pdepend.git",
                "reference": "b74f2bb68e86104cd97dfb8d74209692c9b465ce"
            },
            "dist": {
                "type": "zip",
                "url": "https://api.github.com/repos/pdepend/pdepend/zipball/b74f2bb68e86104cd97dfb8d74209692c9b465ce",
                "reference": "b74f2bb68e86104cd97dfb8d74209692c9b465ce",
=======
    "hash": "04a208835d0f0c4dcae3d6f09a16ffb6",
    "packages": [
        {
            "name": "pdepend/pdepend",
            "version": "1.1.3",
            "source": {
                "type": "git",
                "url": "https://github.com/pdepend/pdepend.git",
                "reference": "1537f19d62d7b30c13ac173270106df7c6b9c459"
            },
            "dist": {
                "type": "zip",
                "url": "https://api.github.com/repos/pdepend/pdepend/zipball/1537f19d62d7b30c13ac173270106df7c6b9c459",
                "reference": "1537f19d62d7b30c13ac173270106df7c6b9c459",
>>>>>>> dfaad75c
                "shasum": ""
            },
            "require": {
                "symfony/config": "@stable",
                "symfony/dependency-injection": "@stable",
                "symfony/filesystem": "@stable"
            },
            "require-dev": {
                "phpunit/phpunit": "3.*@stable",
                "squizlabs/php_codesniffer": "@stable"
            },
            "bin": [
                "src/bin/pdepend"
            ],
            "type": "library",
            "autoload": {
                "psr-0": {
<<<<<<< HEAD
                    "PDepend\\": "src/main/php/"
                }
            },
            "notification-url": "https://packagist.org/downloads/",
            "license": [
                "BSD-3-Clause"
            ],
            "description": "Official version of pdepend to be handled with Composer",
            "time": "2014-05-21 09:48:10"
        },
        {
            "name": "symfony/config",
            "version": "v2.5.2",
            "target-dir": "Symfony/Component/Config",
            "source": {
                "type": "git",
                "url": "https://github.com/symfony/Config.git",
                "reference": "a31aa8029bcc0b5b85578328050aa70d052e177b"
            },
            "dist": {
                "type": "zip",
                "url": "https://api.github.com/repos/symfony/Config/zipball/a31aa8029bcc0b5b85578328050aa70d052e177b",
                "reference": "a31aa8029bcc0b5b85578328050aa70d052e177b",
                "shasum": ""
            },
            "require": {
                "php": ">=5.3.3",
                "symfony/filesystem": "~2.3"
            },
            "type": "library",
            "extra": {
                "branch-alias": {
                    "dev-master": "2.5-dev"
                }
            },
            "autoload": {
                "psr-0": {
                    "Symfony\\Component\\Config\\": ""
                }
            },
            "notification-url": "https://packagist.org/downloads/",
            "license": [
                "MIT"
            ],
            "authors": [
                {
                    "name": "Fabien Potencier",
                    "email": "fabien@symfony.com",
                    "homepage": "http://fabien.potencier.org",
                    "role": "Lead Developer"
                },
                {
                    "name": "Symfony Community",
                    "homepage": "http://symfony.com/contributors"
                }
            ],
            "description": "Symfony Config Component",
            "homepage": "http://symfony.com",
            "time": "2014-07-09 09:05:48"
        },
        {
            "name": "symfony/dependency-injection",
            "version": "v2.5.2",
            "target-dir": "Symfony/Component/DependencyInjection",
            "source": {
                "type": "git",
                "url": "https://github.com/symfony/DependencyInjection.git",
                "reference": "59984a9e6f18875751469dea073f6d24fd59f4a7"
            },
            "dist": {
                "type": "zip",
                "url": "https://api.github.com/repos/symfony/DependencyInjection/zipball/59984a9e6f18875751469dea073f6d24fd59f4a7",
                "reference": "59984a9e6f18875751469dea073f6d24fd59f4a7",
                "shasum": ""
            },
            "require": {
                "php": ">=5.3.3"
            },
            "require-dev": {
                "symfony/config": "~2.2",
                "symfony/expression-language": "~2.4",
                "symfony/yaml": "~2.0"
            },
            "suggest": {
                "symfony/config": "",
                "symfony/proxy-manager-bridge": "Generate service proxies to lazy load them",
                "symfony/yaml": ""
            },
            "type": "library",
            "extra": {
                "branch-alias": {
                    "dev-master": "2.5-dev"
                }
            },
            "autoload": {
                "psr-0": {
                    "Symfony\\Component\\DependencyInjection\\": ""
                }
            },
            "notification-url": "https://packagist.org/downloads/",
            "license": [
                "MIT"
            ],
            "authors": [
                {
                    "name": "Fabien Potencier",
                    "email": "fabien@symfony.com",
                    "homepage": "http://fabien.potencier.org",
                    "role": "Lead Developer"
                },
                {
                    "name": "Symfony Community",
                    "homepage": "http://symfony.com/contributors"
                }
            ],
            "description": "Symfony DependencyInjection Component",
            "homepage": "http://symfony.com",
            "time": "2014-07-09 09:05:48"
        },
        {
            "name": "symfony/filesystem",
            "version": "v2.5.2",
            "target-dir": "Symfony/Component/Filesystem",
            "source": {
                "type": "git",
                "url": "https://github.com/symfony/Filesystem.git",
                "reference": "c1309b0ee195ad264a4314435bdaecdfacb8ae9c"
            },
            "dist": {
                "type": "zip",
                "url": "https://api.github.com/repos/symfony/Filesystem/zipball/c1309b0ee195ad264a4314435bdaecdfacb8ae9c",
                "reference": "c1309b0ee195ad264a4314435bdaecdfacb8ae9c",
                "shasum": ""
            },
            "require": {
                "php": ">=5.3.3"
            },
            "type": "library",
            "extra": {
                "branch-alias": {
                    "dev-master": "2.5-dev"
                }
            },
            "autoload": {
                "psr-0": {
                    "Symfony\\Component\\Filesystem\\": ""
=======
                    "PHP_": "src/main/php/"
>>>>>>> dfaad75c
                }
            },
            "notification-url": "https://packagist.org/downloads/",
            "license": [
<<<<<<< HEAD
                "MIT"
            ],
            "authors": [
                {
                    "name": "Fabien Potencier",
                    "email": "fabien@symfony.com",
                    "homepage": "http://fabien.potencier.org",
                    "role": "Lead Developer"
                },
                {
                    "name": "Symfony Community",
                    "homepage": "http://symfony.com/contributors"
                }
            ],
            "description": "Symfony Filesystem Component",
            "homepage": "http://symfony.com",
            "time": "2014-07-09 09:05:48"
        }
    ],
    "packages-dev": [

    ],
    "aliases": [

    ],
    "minimum-stability": "stable",
    "stability-flags": [

    ],
    "prefer-stable": false,
    "platform": {
        "php": ">=5.3.0"
    },
    "platform-dev": [

    ]
=======
                "BSD-3-Clause"
            ],
            "description": "Official version of pdepend to be handled with Composer",
            "time": "2013-12-04 17:46:00"
        }
    ],
    "packages-dev": [],
    "aliases": [],
    "minimum-stability": "stable",
    "stability-flags": [],
    "platform": {
        "php": ">=5.3.0"
    },
    "platform-dev": []
>>>>>>> dfaad75c
}<|MERGE_RESOLUTION|>--- conflicted
+++ resolved
@@ -4,7 +4,6 @@
         "Read more about it at http://getcomposer.org/doc/01-basic-usage.md#composer-lock-the-lock-file",
         "This file is @generated automatically"
     ],
-<<<<<<< HEAD
     "hash": "d74a65ebadb76f50fbd435b976df663d",
     "packages": [
         {
@@ -12,29 +11,13 @@
             "version": "2.0.0",
             "source": {
                 "type": "git",
-                "url": "https://github.com/pdepend/pdepend.git",
-                "reference": "b74f2bb68e86104cd97dfb8d74209692c9b465ce"
+                "url": "git://github.com/pdepend/pdepend.git",
+                "reference": "1.1.0"
             },
             "dist": {
                 "type": "zip",
-                "url": "https://api.github.com/repos/pdepend/pdepend/zipball/b74f2bb68e86104cd97dfb8d74209692c9b465ce",
-                "reference": "b74f2bb68e86104cd97dfb8d74209692c9b465ce",
-=======
-    "hash": "04a208835d0f0c4dcae3d6f09a16ffb6",
-    "packages": [
-        {
-            "name": "pdepend/pdepend",
-            "version": "1.1.3",
-            "source": {
-                "type": "git",
-                "url": "https://github.com/pdepend/pdepend.git",
-                "reference": "1537f19d62d7b30c13ac173270106df7c6b9c459"
-            },
-            "dist": {
-                "type": "zip",
-                "url": "https://api.github.com/repos/pdepend/pdepend/zipball/1537f19d62d7b30c13ac173270106df7c6b9c459",
-                "reference": "1537f19d62d7b30c13ac173270106df7c6b9c459",
->>>>>>> dfaad75c
+                "url": "https://github.com/pdepend/pdepend/zipball/1.1.0",
+                "reference": "1.1.0",
                 "shasum": ""
             },
             "require": {
@@ -42,221 +25,22 @@
                 "symfony/dependency-injection": "@stable",
                 "symfony/filesystem": "@stable"
             },
-            "require-dev": {
-                "phpunit/phpunit": "3.*@stable",
-                "squizlabs/php_codesniffer": "@stable"
-            },
+            "time": "2012-09-12 04:09:19",
             "bin": [
                 "src/bin/pdepend"
             ],
             "type": "library",
-            "autoload": {
-                "psr-0": {
-<<<<<<< HEAD
-                    "PDepend\\": "src/main/php/"
-                }
-            },
+            "installation-source": "dist",
             "notification-url": "https://packagist.org/downloads/",
-            "license": [
-                "BSD-3-Clause"
-            ],
-            "description": "Official version of pdepend to be handled with Composer",
-            "time": "2014-05-21 09:48:10"
-        },
-        {
-            "name": "symfony/config",
-            "version": "v2.5.2",
-            "target-dir": "Symfony/Component/Config",
-            "source": {
-                "type": "git",
-                "url": "https://github.com/symfony/Config.git",
-                "reference": "a31aa8029bcc0b5b85578328050aa70d052e177b"
-            },
-            "dist": {
-                "type": "zip",
-                "url": "https://api.github.com/repos/symfony/Config/zipball/a31aa8029bcc0b5b85578328050aa70d052e177b",
-                "reference": "a31aa8029bcc0b5b85578328050aa70d052e177b",
-                "shasum": ""
-            },
-            "require": {
-                "php": ">=5.3.3",
-                "symfony/filesystem": "~2.3"
-            },
-            "type": "library",
-            "extra": {
-                "branch-alias": {
-                    "dev-master": "2.5-dev"
-                }
-            },
-            "autoload": {
-                "psr-0": {
-                    "Symfony\\Component\\Config\\": ""
-                }
-            },
-            "notification-url": "https://packagist.org/downloads/",
-            "license": [
-                "MIT"
-            ],
-            "authors": [
-                {
-                    "name": "Fabien Potencier",
-                    "email": "fabien@symfony.com",
-                    "homepage": "http://fabien.potencier.org",
-                    "role": "Lead Developer"
-                },
-                {
-                    "name": "Symfony Community",
-                    "homepage": "http://symfony.com/contributors"
-                }
-            ],
-            "description": "Symfony Config Component",
-            "homepage": "http://symfony.com",
-            "time": "2014-07-09 09:05:48"
-        },
-        {
-            "name": "symfony/dependency-injection",
-            "version": "v2.5.2",
-            "target-dir": "Symfony/Component/DependencyInjection",
-            "source": {
-                "type": "git",
-                "url": "https://github.com/symfony/DependencyInjection.git",
-                "reference": "59984a9e6f18875751469dea073f6d24fd59f4a7"
-            },
-            "dist": {
-                "type": "zip",
-                "url": "https://api.github.com/repos/symfony/DependencyInjection/zipball/59984a9e6f18875751469dea073f6d24fd59f4a7",
-                "reference": "59984a9e6f18875751469dea073f6d24fd59f4a7",
-                "shasum": ""
-            },
-            "require": {
-                "php": ">=5.3.3"
-            },
-            "require-dev": {
-                "symfony/config": "~2.2",
-                "symfony/expression-language": "~2.4",
-                "symfony/yaml": "~2.0"
-            },
-            "suggest": {
-                "symfony/config": "",
-                "symfony/proxy-manager-bridge": "Generate service proxies to lazy load them",
-                "symfony/yaml": ""
-            },
-            "type": "library",
-            "extra": {
-                "branch-alias": {
-                    "dev-master": "2.5-dev"
-                }
-            },
-            "autoload": {
-                "psr-0": {
-                    "Symfony\\Component\\DependencyInjection\\": ""
-                }
-            },
-            "notification-url": "https://packagist.org/downloads/",
-            "license": [
-                "MIT"
-            ],
-            "authors": [
-                {
-                    "name": "Fabien Potencier",
-                    "email": "fabien@symfony.com",
-                    "homepage": "http://fabien.potencier.org",
-                    "role": "Lead Developer"
-                },
-                {
-                    "name": "Symfony Community",
-                    "homepage": "http://symfony.com/contributors"
-                }
-            ],
-            "description": "Symfony DependencyInjection Component",
-            "homepage": "http://symfony.com",
-            "time": "2014-07-09 09:05:48"
-        },
-        {
-            "name": "symfony/filesystem",
-            "version": "v2.5.2",
-            "target-dir": "Symfony/Component/Filesystem",
-            "source": {
-                "type": "git",
-                "url": "https://github.com/symfony/Filesystem.git",
-                "reference": "c1309b0ee195ad264a4314435bdaecdfacb8ae9c"
-            },
-            "dist": {
-                "type": "zip",
-                "url": "https://api.github.com/repos/symfony/Filesystem/zipball/c1309b0ee195ad264a4314435bdaecdfacb8ae9c",
-                "reference": "c1309b0ee195ad264a4314435bdaecdfacb8ae9c",
-                "shasum": ""
-            },
-            "require": {
-                "php": ">=5.3.3"
-            },
-            "type": "library",
-            "extra": {
-                "branch-alias": {
-                    "dev-master": "2.5-dev"
-                }
-            },
-            "autoload": {
-                "psr-0": {
-                    "Symfony\\Component\\Filesystem\\": ""
-=======
-                    "PHP_": "src/main/php/"
->>>>>>> dfaad75c
-                }
-            },
-            "notification-url": "https://packagist.org/downloads/",
-            "license": [
-<<<<<<< HEAD
-                "MIT"
-            ],
-            "authors": [
-                {
-                    "name": "Fabien Potencier",
-                    "email": "fabien@symfony.com",
-                    "homepage": "http://fabien.potencier.org",
-                    "role": "Lead Developer"
-                },
-                {
-                    "name": "Symfony Community",
-                    "homepage": "http://symfony.com/contributors"
-                }
-            ],
-            "description": "Symfony Filesystem Component",
-            "homepage": "http://symfony.com",
-            "time": "2014-07-09 09:05:48"
+            "description": "Official version of pdepend to be handled with Composer"
         }
     ],
-    "packages-dev": [
-
-    ],
+    "packages-dev": null,
     "aliases": [
 
     ],
     "minimum-stability": "stable",
     "stability-flags": [
 
-    ],
-    "prefer-stable": false,
-    "platform": {
-        "php": ">=5.3.0"
-    },
-    "platform-dev": [
-
     ]
-=======
-                "BSD-3-Clause"
-            ],
-            "description": "Official version of pdepend to be handled with Composer",
-            "time": "2013-12-04 17:46:00"
-        }
-    ],
-    "packages-dev": [],
-    "aliases": [],
-    "minimum-stability": "stable",
-    "stability-flags": [],
-    "platform": {
-        "php": ">=5.3.0"
-    },
-    "platform-dev": []
->>>>>>> dfaad75c
 }