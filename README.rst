--- conflicted
+++ resolved
@@ -193,11 +193,8 @@
 - *html*, single HTML file with possible problems.
 - *json*, formats JSON report.
 - *ansi*, a command line friendly format.
-<<<<<<< HEAD
+- *github*, a format that GitHub Actions understands.
 - *checkstyle*, language and tool agnostic XML format
-=======
-- *github*, a format that GitHub Actions understands.
->>>>>>> fe3a4738
 
 PHPMD for enterprise
 --------------------
